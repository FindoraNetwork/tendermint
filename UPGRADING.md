--- conflicted
+++ resolved
@@ -7,7 +7,7 @@
 
 <Overview>
 
-<<<<<<< HEAD
+
 ## v0.33.4
 
 ### Go API
@@ -17,7 +17,7 @@
 ### Protobuf Changes
 
 When upgrading to version 0.33.4 you will have to fetch the `third_party` directory along with the updated proto files.
-=======
+
 ## v0.33.1
 
 This release is compatible with the previous version. The only change that is required is if you are fetching the protobuf files for application use.
@@ -25,7 +25,7 @@
 ### Protobuf Changes
 
 When upgrading to version 0.33.1 you will have to fetch the `third_party` directory along with the updated proto files.
->>>>>>> 13eff7f7
+
 
 ## v0.33.0
 
